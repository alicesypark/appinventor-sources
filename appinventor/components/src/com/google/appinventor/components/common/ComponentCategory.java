// -*- mode: java; c-basic-offset: 2; -*-
// Copyright 2009-2011 Google, All Rights reserved
// Copyright 2011-2012 MIT, All rights reserved
// Released under the Apache License, Version 2.0
// http://www.apache.org/licenses/LICENSE-2.0

package com.google.appinventor.components.common;

import java.util.HashMap;
import java.util.Map;

/**
 * Categories for grouping components in the palette within the Designer.
 */
//public enum ComponentCategory {
//  // TODO(user): i18n category names
//  USERINTERFACE(MESSAGES.UIComponentPallette()),
//  LAYOUT(MESSAGES.layoutComponentPallette()),
//  MEDIA(MESSAGES.mediaComponentPallette()),
//  ANIMATION(MESSAGES.drawanimationComponentPallette()),
//  SENSORS(MESSAGES.sensorsComponentPallette()),
//  SOCIAL(MESSAGES.socialComponentPallette()),
//  STORAGE(MESSAGES.storageComponentPallette()),
//  CONNECTIVITY(MESSAGES.connectivityComponentPallette()),
//  LEGOMINDSTORMS(MESSAGES.legoComponentPallette()),
//  //EXPERIMENTAL(MESSAGES.experimentalComponentPallette()),
//  INTERNAL(MESSAGES.internalUseComponentPallette()),
//  // UNINITIALIZED is used as a default value so Swing libraries can still compile
//  UNINITIALIZED(MESSAGES.uninitializedComponentPallette());
//
//
//  // Mapping of component categories to names consisting only of lower-case letters,
//  // suitable for appearing in URLs.
//  private static final Map<String, String> DOC_MAP = new HashMap<String, String>();
//  static {
//    DOC_MAP.put(MESSAGES.UIComponentPallette(), "userinterface");
//    DOC_MAP.put(MESSAGES.layoutComponentPallette(), "layout");
//    DOC_MAP.put(MESSAGES.mediaComponentPallette(), "media");
//    DOC_MAP.put(MESSAGES.drawanimationComponentPallette(), "animation");
//    DOC_MAP.put(MESSAGES.sensorsComponentPallette(), "sensors");
//    DOC_MAP.put(MESSAGES.socialComponentPallette(), "social");
//    DOC_MAP.put(MESSAGES.storageComponentPallette(), "storage");
//    DOC_MAP.put(MESSAGES.connectivityComponentPallette(), "connectivity");
//    DOC_MAP.put(MESSAGES.legoComponentPallette(), "legomindstorms");
//    //DOC_MAP.put(MESSAGES.experimentalComponentPallette(), "experimental");
//  }

  public enum ComponentCategory {
    // TODO(user): i18n category names
    USERINTERFACE("User Interface"),
    LAYOUT("Layout"),
    MEDIA("Media"),
    ANIMATION("Drawing and Animation"),
    SENSORS("Sensors"),
    SOCIAL("Social"),
    STORAGE("Storage"),
    CONNECTIVITY("Connectivity"),
    LEGOMINDSTORMS("LEGO\u00AE MINDSTORMS\u00AE"),
<<<<<<< HEAD
    EXTERNALCOMPONENTS("External Components"),
=======
    EXTERNAL("External"),
>>>>>>> 345f2e7e
    //EXPERIMENTAL("Experimental"),
    INTERNAL("For internal use only"),
    // UNINITIALIZED is used as a default value so Swing libraries can still compile
    UNINITIALIZED("Uninitialized");


    // Mapping of component categories to names consisting only of lower-case letters,
    // suitable for appearing in URLs.
    private static final Map<String, String> DOC_MAP = new HashMap<String, String>();
    static {
      DOC_MAP.put("User Interface", "userinterface");
      DOC_MAP.put("Layout", "layout");
      DOC_MAP.put("media", "media");
      DOC_MAP.put("Drawing and Animation", "animation");
      DOC_MAP.put("Sensors", "sensors");
      DOC_MAP.put("Social", "social");
      DOC_MAP.put("Storage", "storage");
      DOC_MAP.put("Connectivity", "connectivity");
      DOC_MAP.put("LEGO\u00AE MINDSTORMS\u00AE", "legomindstorms");
<<<<<<< HEAD
      DOC_MAP.put("External Components", "externalcomponents");
=======
      DOC_MAP.put("External", "external");
>>>>>>> 345f2e7e
      //DOC_MAP.put("Experimental", "experimental");
    }


    private String name;

  private ComponentCategory(String categoryName) {
    name = categoryName;
  }

  /**
   * Returns the display name of this category, as used on the Designer palette, such
   * as "Not ready for prime time".  To get the enum name (such as "EXPERIMENTAL"),
   * use {@link #toString}.
   *
   * @return the display name of this category
   */
  public String getName() {
    return name;
  }

  /**
   * Returns a version of the name of this category consisting of only lower-case
   * letters, meant for use in a URL.  For example, for the category with the enum
   * name "EXPERIMENTAL" and display name "Not ready for prime time", this returns
   * "experimental".
   *
   * @return a name for this category consisting of only lower-case letters
   */
  public String getDocName() {
    return DOC_MAP.get(name);
  }
}<|MERGE_RESOLUTION|>--- conflicted
+++ resolved
@@ -56,11 +56,7 @@
     STORAGE("Storage"),
     CONNECTIVITY("Connectivity"),
     LEGOMINDSTORMS("LEGO\u00AE MINDSTORMS\u00AE"),
-<<<<<<< HEAD
-    EXTERNALCOMPONENTS("External Components"),
-=======
     EXTERNAL("External"),
->>>>>>> 345f2e7e
     //EXPERIMENTAL("Experimental"),
     INTERNAL("For internal use only"),
     // UNINITIALIZED is used as a default value so Swing libraries can still compile
@@ -80,11 +76,7 @@
       DOC_MAP.put("Storage", "storage");
       DOC_MAP.put("Connectivity", "connectivity");
       DOC_MAP.put("LEGO\u00AE MINDSTORMS\u00AE", "legomindstorms");
-<<<<<<< HEAD
-      DOC_MAP.put("External Components", "externalcomponents");
-=======
       DOC_MAP.put("External", "external");
->>>>>>> 345f2e7e
       //DOC_MAP.put("Experimental", "experimental");
     }
 
