--- conflicted
+++ resolved
@@ -489,26 +489,11 @@
     // grab the data for the aia file using code from DownloadServlet
     RawFile aiaFile = null;
     byte[] aiaBytes= null;
-<<<<<<< HEAD
     ProjectSourceZip zipFile = fileExporter.exportProjectSourceZip(userId,
-      projectId, true, false, aiaName, false, true);
+      projectId, true, false, aiaName, false, false, true);
     aiaFile = zipFile.getRawFile();
     aiaBytes = aiaFile.getContent();
     LOG.log(Level.INFO, "aiaFile numBytes:"+aiaBytes.length);
-
-=======
-    try {
-      ProjectSourceZip zipFile = fileExporter.exportProjectSourceZip(userId,
-        projectId, true, false, aiaName, false, false);
-      aiaFile = zipFile.getRawFile();
-      aiaBytes = aiaFile.getContent();
-      LOG.log(Level.INFO, "aiaFile numBytes:"+aiaBytes.length);
-    }
-    catch (IOException e) {
-      LOG.log(Level.INFO, "Unable to get aia file");
-      e.printStackTrace();
-    }
->>>>>>> 698f6440
     // now stick the aia file into the gcs
 
     //String galleryKey = GalleryApp.getSourceKey(galleryId);//String.valueOf(galleryId);
