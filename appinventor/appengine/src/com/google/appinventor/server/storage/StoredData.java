// -*- mode: java; c-basic-offset: 2; -*-
// Copyright 2009-2011 Google, All Rights reserved
// Copyright 2011-2012 MIT, All rights reserved
// Released under the Apache License, Version 2.0
// http://www.apache.org/licenses/LICENSE-2.0

package com.google.appinventor.server.storage;

import com.googlecode.objectify.Key;
import com.googlecode.objectify.annotation.Cached;
import com.googlecode.objectify.annotation.Parent;
import com.googlecode.objectify.annotation.Indexed;
import com.googlecode.objectify.annotation.Unindexed;

import java.io.Serializable;
import java.util.Date;

import javax.persistence.Id;

/**
 * Classes for the data objects that are stored in the Objectify database.
 *
 * TODO(user): for now I just defined a bunch of classes (parallel
 * to the ones in the old ode.proto). It might be
 * worth considering whether to make these classes extend DAOBasic (does it buy
 * us anything) and whether to add any methods for manipulating the objects.
 *
 * TODO(user): consider separating these out into individual class
 * files - more Java-y?
 *
 * @author sharon@google.com (Sharon Perl)
 *
 */
public class StoredData {
  // The UserData class is an entity root, and the parent of UserFileData
  // and UserProjectData
  @Unindexed
  @Cached
  public static final class UserData {
    // The Google Account userid
    @Id public String id;

    @Indexed public String email;

    // User settings
    public String settings;

    // Has user accepted terms of service?
    boolean tosAccepted;

    @Indexed public Date visited; // Used to figure out if a user is active. Timestamp when settings are stored.

    public String name;
    public String link;
    public int emailFrequency;
    public int type;
    String sessionid;           // uuid of active session

    // Path to template project passed as GET parameter
    String templatePath;
    boolean upgradedGCS;
  }

  // Project properties
  // The ProjectData class is an entity root, and the parent of FileData
  @Cached
  @Unindexed
  static final class ProjectData {
    // Auto-generated unique project id
    @Id Long id;

    // Verbose project name
    String name;

    //introduction link
    String link;

    // Project type. Currently Simple and YoungAndroid
    // TODO(user): convert to enum
    String type;

    // Global project settings
    String settings;

    // Date project created
    // TODO(): Make required
    long dateCreated;

    // Date project last modified
    // TODO(): Make required
    long dateModified;

    // The specially formatted project history
    String history;

    long galleryId;  // this is the galleryId of this project (if published)
    long attributionId;  // if this project was initiated from the gallery, this is
       // the id of the gallery app that was copied for remix
  }

  // Project properties specific to the user
  @Unindexed
  static final class UserProjectData {
    enum StateEnum {
      CLOSED,
      OPEN,
      DELETED
    }

    // The project id
    @Id long projectId;

    // The user (parent's) key
    @Parent Key<UserData> userKey;

    // State of the project relative to user
    // TODO(user): is this ever used?
    StateEnum state;

    // User specific project settings
    // TODO(user): is this ever used?
    String settings;
  }

  // Non-project-specific files (tied to user)
  @Unindexed
  static final class UserFileData {
    // The file name
    @Id String fileName;

    // The user (parent's) key
    @Parent Key<UserData> userKey;

    // File content, these are raw bytes. Note that Objectify automatically
    // converts byte[] to Blob.
    byte[] content;

    // File settings
    // TODO(user): is this ever used?
    String settings;
  }

  // Project files
  // Note: FileData has to be Serializable so we can put it into
  //       memcache.
  @Unindexed
  static final class FileData implements Serializable {
    // The role that file play: source code, build target or temporary file
    enum RoleEnum {
      SOURCE,
      TARGET,
      TEMPORARY
    }

    // The file name
    @Id String fileName;

    // Key of the project (parent) to which this file belongs
    @Parent Key<ProjectData> projectKey;

    // File role
    RoleEnum role;

    // File content, these are raw bytes. Note that Objectify automatically
    // converts byte[] to an App Engine Datastore Blob (which is not the same thing as a Blobstore
    // Blob).  Consequently, if isBlob is true, the content field should be ignored and the data
    // should be retrieved from Blobstore.
    byte[] content;

    // Is this file stored in Blobstore.  If it is, the blobstorePath will contain the path to use
    // to retrieve the data from Blobstore.
    boolean isBlob;

    // The Blobstore path to use to get the data from Blobstore
    String blobstorePath;

    // Is this file stored in the Google Cloud Store (GCS). If it is the gcsName will contain the
    // GCS file name (sans bucket).
    boolean isGCS;

    // The GCS filename, sans bucket name
    String gcsName;

    // File settings
    String settings;

    // DateTime of last backup only used if GCS is enabled
    long lastBackup;
  }

  // MOTD data.
  @Unindexed
  static final class MotdData {
    // Unique Id - for now we expect there to be only 1 MotdData object.
    @Id Long id;

    // Caption for the MOTD
    String caption;

    // More MOTD detail, if any
    String content;
  }

  // Rendezvous Data -- Only used when memcache is unavailable
  @Unindexed
  static final class RendezvousData {
    @Id Long id;

    // Six character key entered by user (or scanned).
    @Indexed public String key;

    // Ip Address of phone
    public String ipAddress;

    public Date used;           // Used during (manual) cleanup to determine if this entry can be pruned

  }

  @Unindexed
  static final class WhiteListData {
    @Id Long id;
    @Indexed public String emailLower;
  }

  @Unindexed
  static final class FeedbackData {
    @Id Long id;
    public String notes;
    public String foundIn;
    public String faultData;
    public String comments;
    public String datestamp;
    public String email;
    public String projectId;
  }

  // NonceData -- A unique (and obscure) nonce is used to map between
  // the nonce string and a userId and projectId. This is used to provide
  // for unauthenticated download of an APK file. Nonces are timestamped
  // both to provide a way to clean them up and to expire the APK downloads.

  @Unindexed
  static final class NonceData {
    @Id Long id;
    @Indexed public String nonce;
    public String userId;
    public long projectId;
    @Indexed
    public Date timestamp;
  }

  @Unindexed
  static final class CorruptionRecord {
    @Id Long id;
    @Indexed public Date timestamp;
    public String userId;
    public long projectId;
    public String fileId;
    public String message;
  }

<<<<<<< HEAD
  // Component data specific to the user
  @Unindexed
  static final class ComponentData {
    @Id Long id;

    @Indexed String userId;

    @Indexed String name;

    long version;

    String gcsPath;
  }
=======
  @Cached(expirationSeconds=60)
  @Unindexed
  static final class SplashData {
    @Id Long id;
    public int version;
    public String content;
    public int height;
    public int width;
  }

>>>>>>> 345f2e7e
}<|MERGE_RESOLUTION|>--- conflicted
+++ resolved
@@ -259,7 +259,6 @@
     public String message;
   }
 
-<<<<<<< HEAD
   // Component data specific to the user
   @Unindexed
   static final class ComponentData {
@@ -273,7 +272,6 @@
 
     String gcsPath;
   }
-=======
   @Cached(expirationSeconds=60)
   @Unindexed
   static final class SplashData {
@@ -284,5 +282,4 @@
     public int width;
   }
 
->>>>>>> 345f2e7e
 }