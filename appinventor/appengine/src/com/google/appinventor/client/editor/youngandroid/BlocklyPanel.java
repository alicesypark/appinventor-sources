--- conflicted
+++ resolved
@@ -17,17 +17,9 @@
 import com.google.appinventor.client.editor.simple.SimpleComponentDatabase;
 import com.google.appinventor.client.output.OdeLog;
 import com.google.appinventor.components.common.YaVersion;
-<<<<<<< HEAD
-import com.google.appinventor.shared.simple.ComponentDatabaseInterface.BlockPropertyDefinition;
-import com.google.appinventor.shared.simple.ComponentDatabaseInterface.EventDefinition;
-import com.google.appinventor.shared.simple.ComponentDatabaseInterface.MethodDefinition;
-import com.google.appinventor.shared.simple.ComponentDatabaseInterface.ParameterDefinition;
+
 import com.google.common.collect.Maps;
-=======
-
-import com.google.common.collect.Maps;
-
->>>>>>> 4f7c8579
+
 import com.google.gwt.core.client.JavaScriptException;
 import com.google.gwt.core.client.JavaScriptObject;
 
@@ -42,12 +34,8 @@
 
 import java.util.ArrayList;
 import java.util.HashMap;
-import java.util.HashSet;
 import java.util.List;
 import java.util.Map;
-import java.util.Set;
-
-import static com.google.appinventor.client.Ode.MESSAGES;
 
 import static com.google.appinventor.client.Ode.MESSAGES;
 
@@ -82,11 +70,7 @@
   }
 
   private static final SimpleComponentDatabase COMPONENT_DATABASE =
-<<<<<<< HEAD
-      SimpleComponentDatabase.getInstance();
-=======
     SimpleComponentDatabase.getInstance();
->>>>>>> 4f7c8579
 
   private static final String EDITOR_HTML =
     "<style>\n" +
@@ -722,12 +706,7 @@
    * Update the language setting within BlocklyPanel.java and switch to the
    * desired language.
    *
-<<<<<<< HEAD
-   * @param newLanguage
-   *          The desired new language setting
-=======
    * @param newLanguage The desired new language setting
->>>>>>> 4f7c8579
    */
   public void switchLanguage(String newLanguage) {
     languageSetting = newLanguage;
@@ -738,12 +717,7 @@
    * Update the language setting within BlocklyPanel.java and switch to the
    * desired language.
    *
-<<<<<<< HEAD
-   * @param newLanguage
-   *          The desired new language setting
-=======
    * @param newLanguage The desired new language setting
->>>>>>> 4f7c8579
    * @param formName
    */
   public static void switchLanguage(String formName, String newLanguage) {
@@ -751,28 +725,6 @@
     doSwitchLanguage(formName, languageSetting);
   }
 
-<<<<<<< HEAD
-  public static String getLocalizedPropertyName(String key){
-	return TranslationComponentProperty.getName(key);
-  }
-  
-  public static String getLocalizedParameterName(String key){
-	return TranslationComponentParams.getName(key);
-  }
-  
-  public static String getLocalizedMethodName(String key){
-	return TranslationComponentMethods.getName(key);
-  }
-  
-  public static String getLocalizedEventName(String key){
-	return TranslationComponentEvents.getName(key);
-  }
-  
-  public static String getLocalizedComponentType(String key){
-	return TranslationDesignerPallete.getCorrespondingString(key);
-  }
-  
-=======
   public static String getLocalizedPropertyName(String key) {
     return TranslationComponentProperty.getName(key);
   }
@@ -793,7 +745,6 @@
     return TranslationDesignerPallete.getCorrespondingString(key);
   }
 
->>>>>>> 4f7c8579
   // ------------ Native methods ------------
 
   /**
@@ -810,15 +761,9 @@
     $wnd.BlocklyPanel_initBlocksArea =
         $entry(@com.google.appinventor.client.editor.youngandroid.BlocklyPanel::initBlocksArea(Ljava/lang/String;));
     $wnd.BlocklyPanel_blocklyWorkspaceChanged =
-<<<<<<< HEAD
-      $entry(@com.google.appinventor.client.editor.youngandroid.BlocklyPanel::blocklyWorkspaceChanged(Ljava/lang/String;));
-    $wnd.BlocklyPanel_switchLanguage =
-      $entry(@com.google.appinventor.client.editor.youngandroid.BlocklyPanel::switchLanguage(Ljava/lang/String;Ljava/lang/String;));
-=======
         $entry(@com.google.appinventor.client.editor.youngandroid.BlocklyPanel::blocklyWorkspaceChanged(Ljava/lang/String;));
     $wnd.BlocklyPanel_switchLanguage =
         $entry(@com.google.appinventor.client.editor.youngandroid.BlocklyPanel::switchLanguage(Ljava/lang/String;Ljava/lang/String;));
->>>>>>> 4f7c8579
     $wnd.BlocklyPanel_checkWarningState =
         $entry(@com.google.appinventor.client.editor.youngandroid.BlocklyPanel::checkWarningState(Ljava/lang/String;));
     $wnd.BlocklyPanel_callToggleWarning =
@@ -843,23 +788,6 @@
     $wnd.BlocklyPanel_getComponentInfo =
         $entry(@com.google.appinventor.client.editor.youngandroid.BlocklyPanel::getComponentInfo(Ljava/lang/String;));
     $wnd.BlocklyPanel_getComponentsJSONString =
-<<<<<<< HEAD
-      $entry(@com.google.appinventor.client.editor.youngandroid.BlocklyPanel::getComponentsJSONString());
-    $wnd.BlocklyPanel_getYaVersion=
-      $entry(@com.google.appinventor.client.editor.youngandroid.BlocklyPanel::getYaVersion());
-    $wnd.BlocklyPanel_getBlocksLanguageVersion=
-      $entry(@com.google.appinventor.client.editor.youngandroid.BlocklyPanel::getBlocksLanguageVersion());
-    $wnd.BlocklyPanel_getLocalizedPropertyName =
-      $entry(@com.google.appinventor.client.editor.youngandroid.BlocklyPanel::getLocalizedPropertyName(Ljava/lang/String;));
-    $wnd.BlocklyPanel_getLocalizedParameterName =
-      $entry(@com.google.appinventor.client.editor.youngandroid.BlocklyPanel::getLocalizedParameterName(Ljava/lang/String;));
-    $wnd.BlocklyPanel_getLocalizedMethodName =
-      $entry(@com.google.appinventor.client.editor.youngandroid.BlocklyPanel::getLocalizedMethodName(Ljava/lang/String;));
-    $wnd.BlocklyPanel_getLocalizedEventName =
-      $entry(@com.google.appinventor.client.editor.youngandroid.BlocklyPanel::getLocalizedEventName(Ljava/lang/String;));
-    $wnd.BlocklyPanel_getLocalizedComponentType =
-      $entry(@com.google.appinventor.client.editor.youngandroid.BlocklyPanel::getLocalizedComponentType(Ljava/lang/String;));
-=======
         $entry(@com.google.appinventor.client.editor.youngandroid.BlocklyPanel::getComponentsJSONString());
     $wnd.BlocklyPanel_getYaVersion =
         $entry(@com.google.appinventor.client.editor.youngandroid.BlocklyPanel::getYaVersion());
@@ -875,7 +803,6 @@
         $entry(@com.google.appinventor.client.editor.youngandroid.BlocklyPanel::getLocalizedEventName(Ljava/lang/String;));
     $wnd.BlocklyPanel_getLocalizedComponentType =
         $entry(@com.google.appinventor.client.editor.youngandroid.BlocklyPanel::getLocalizedComponentType(Ljava/lang/String;));
->>>>>>> 4f7c8579
   }-*/;
 
   private native void initJS() /*-{
@@ -1007,47 +934,7 @@
    */
   public static native void doSwitchLanguage(String formName, String language) /*-{
     $wnd.Blocklies[formName].language_switch.switchLanguage(language);
-<<<<<<< HEAD
-    }-*/;
-
-//  /*
-//   * Update the blockly's translation map for custom components' properties.
-//   * Important: This method has to be called before calling
-//   *            doSwitchLanguage(String formName, String language)
-//   */
-//  public static native void doUpdateTranslationPropertiesMap(String formName, String typeDescription) /*-{
-//    $wnd.Blocklies[formName].TranslationProperties.updateMap(typeDescription);
-//  }-*/;
-//
-//  /*
-//   * Update the blockly's translation map for custom components' events.
-//   * Important: This method has to be called before calling
-//   *            doSwitchLanguage(String formName, String language)
-//   */
-//  public static native void doUpdateTranslationEventsMap(String formName, String typeDescription) /*-{
-//    $wnd.Blocklies[formName].TranslationEvents.updateMap(typeDescription);
-//  }-*/;
-//
-//  /*
-//   * Update the blockly's translation map for custom components' methods.
-//   * Important: This method has to be called before calling
-//   *            doSwitchLanguage(String formName, String language)
-//   */
-//  public static native void doUpdateTranslationMethodsMap(String formName, String typeDescription) /*-{
-//    $wnd.Blocklies[formName].TranslationMethods.updateMap(typeDescription);
-//  }-*/;
-//
-//  /*
-//   * Update the blockly's translation map for custom components' parameters.
-//   * Important: This method has to be called before calling
-//   *            doSwitchLanguage(String formName, String language)
-//   */
-//  public static native void doUpdateTranslationParamsMap(String formName, String typeDescription) /*-{
-//    $wnd.Blocklies[formName].TranslationParams.updateMap(typeDescription);
-//  }-*/;
-=======
-  }-*/;
->>>>>>> 4f7c8579
+  }-*/;
 
   public static native String getURL() /*-{
     return $wnd.location.href;
